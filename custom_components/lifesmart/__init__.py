--- conflicted
+++ resolved
@@ -7,9 +7,6 @@
 import websockets
 from homeassistant.config_entries import ConfigEntry, CONN_CLASS_CLOUD_PUSH, CONN_CLASS_LOCAL_PUSH
 from homeassistant.const import (
-<<<<<<< HEAD
-    CONF_REGION,
-=======
     CONF_URL,
     CONF_TYPE,
     CONF_HOST,
@@ -18,7 +15,6 @@
     CONF_PASSWORD,
     EVENT_HOMEASSISTANT_STOP,
     SERVICE_RELOAD,
->>>>>>> 70072e59
     Platform,
 )
 from homeassistant.core import HomeAssistant, Event, ServiceCall
@@ -70,14 +66,6 @@
 async def async_setup_entry(hass: HomeAssistant, config_entry: ConfigEntry):
     hass.data.setdefault(DOMAIN, {})
 
-<<<<<<< HEAD
-    app_key = config_entry.data.get(CONF_LIFESMART_APPKEY)
-    app_token = config_entry.data.get(CONF_LIFESMART_APPTOKEN)
-    user_token = config_entry.data.get(CONF_LIFESMART_USERTOKEN)
-    user_id = config_entry.data.get(CONF_LIFESMART_USERID)
-    region = config_entry.data.get(CONF_REGION)
-=======
->>>>>>> 70072e59
     exclude_devices = config_entry.data.get(CONF_EXCLUDE_ITEMS, [])
     exclude_hubs = config_entry.data.get(CONF_EXCLUDE_AGTS, [])
     ai_include_hubs = config_entry.data.get(CONF_AI_INCLUDE_AGTS, [])
@@ -124,17 +112,6 @@
     # 监听配置选项更新
     update_listener = config_entry.add_update_listener(_async_update_listener)
 
-<<<<<<< HEAD
-    lifesmart_client = LifeSmartClient(
-        region,
-        app_key,
-        app_token,
-        user_token,
-        user_id,
-    )
-
-=======
->>>>>>> 70072e59
     devices = await lifesmart_client.get_all_device_async()
 
     hass.data[DOMAIN][config_entry.entry_id] = {
@@ -147,13 +124,7 @@
         UPDATE_LISTENER: update_listener,
     }
 
-<<<<<<< HEAD
-    await hass.config_entries.async_forward_entry_setups(
-        config_entry, SUPPORTED_PLATFORMS
-    )
-=======
     hass.async_create_task(hass.config_entries.async_forward_entry_setups(config_entry, SUPPORTED_PLATFORMS))
->>>>>>> 70072e59
 
     async def send_keys(call):
         """Handle the service call."""
